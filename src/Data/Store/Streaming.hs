{-# LANGUAGE LambdaCase #-}
{-# LANGUAGE FlexibleContexts #-}
{-# LANGUAGE OverloadedStrings #-}
{-|
Module: Data.Store.Streaming
Description: A thin streaming layer that uses 'Store' for serialisation.

For efficiency reasons, 'Store' does not provide facilities for
incrementally consuming input.  In order to avoid partial input, this
module introduces 'Message's that wrap values of instances of 'Store'.

In addition to the serialisation of a value, the serialised message
also contains the length of the serialisation.  This way, instead of
consuming input incrementally, more input can be demanded before
serialisation is attempted in the first place.

Each message starts with a fixed magic number, in order to detect
(randomly) invalid data.

-}
module Data.Store.Streaming
       ( -- * 'Message's to stream data using 'Store' for serialisation.
         Message (..)
         -- * Encoding 'Message's
       , encodeMessage
         -- * Decoding 'Message's
       , PeekMessage (..)
       , peekMessage
       , decodeMessage
         -- * Conduits for encoding and decoding
       , conduitEncode
       , conduitDecode
       ) where

import           Control.Exception (assert, throwIO)
import           Control.Monad (liftM)
import           Control.Monad.IO.Class
import           Control.Monad.Trans.Resource (MonadResource)
import           Data.ByteString (ByteString)
import qualified Data.ByteString.Internal as BS
import qualified Data.Conduit as C
import qualified Data.Conduit.List as C
import           Data.Store
<<<<<<< HEAD
import           Data.Store.Impl (Poke (..), tooManyBytes, getSize, decodeIOWithFromPtr)
=======
import           Data.Store.Impl (Peek (..), Poke (..), tooManyBytes, getSize)
import qualified Data.Text as T
>>>>>>> 120bed1f
import           Data.Word
import           Foreign.Ptr
import qualified Foreign.Storable as Storable
import           Prelude
import           System.IO.ByteBuffer (ByteBuffer)
import qualified System.IO.ByteBuffer as BB

-- | If @a@ is an instance of 'Store', @Message a@ can be serialised
-- and deserialised in a streaming fashion.
newtype Message a = Message { fromMessage :: a } deriving (Eq, Show)

-- | Type used to store the length of a 'Message'.
type SizeTag = Int

-- | Some fixed arbitrary magic number that precedes every 'Message'.
messageMagic :: Word64
messageMagic = 18205256374652458875

magicLength :: Int
magicLength = Storable.sizeOf messageMagic

sizeTagLength :: Int
sizeTagLength = Storable.sizeOf (undefined :: SizeTag)

headerLength :: Int
headerLength = magicLength + sizeTagLength

-- | Encode a 'Message' to a 'ByteString'.
encodeMessage :: Store a => Message a -> ByteString
encodeMessage (Message x) =
    let l = getSize x
        totalLength = headerLength + l
    in BS.unsafeCreate
       totalLength
       (\p -> do (offset, ()) <- runPoke (do poke messageMagic
                                             poke l
                                             poke x
                                         ) p 0
                 assert (offset == totalLength) (return ()))
{-# INLINE encodeMessage #-}

-- | The result of peeking at the next message can either be a
-- successfully deserialised 'Message', or a request for more input.
data PeekMessage m a = Done (Message a)
                     | NeedMoreInput (ByteString -> m (PeekMessage m a))

-- | Decode a 'Message' of known size from a 'ByteBuffer'.
peekSized :: (MonadIO m, Store a) => ByteBuffer -> Int -> m (PeekMessage m a)
peekSized bb n =
    BB.unsafeConsume bb n >>= \case
        Right ptr -> liftM (Done . Message) $ decodeFromPtr ptr n
        Left _ -> return $ NeedMoreInput (\ bs -> BB.copyByteString bb bs
                                                  >> peekSized bb n)
{-# INLINE peekSized #-}

-- | Decode a header (magic number and 'SizeTag') from a 'ByteBuffer'.
peekMessageHeader :: MonadIO m => ByteBuffer -> m (PeekMessage m SizeTag)
peekMessageHeader bb = do
    available <- BB.availableBytes bb
    if available < headerLength
        then return $ NeedMoreInput (\bs -> BB.copyByteString bb bs
                                            >> peekMessageHeader bb)
        else peekSized bb magicLength >>= \case
          Done (Message x) | x == messageMagic -> peekSized bb sizeTagLength
          Done (Message x) -> liftIO . throwIO $ PeekException 0 . T.pack $ "Wrong message magic, " ++ show x
          NeedMoreInput _ -> fail "Internal error in peekMessageHeader."
{-# INLINE peekMessageHeader #-}

-- | Decode some 'Message' from a 'ByteBuffer', by first reading its
-- header, and then the actual 'Message'.
peekMessage :: (MonadIO m, Store a) => ByteBuffer -> m (PeekMessage m a)
peekMessage bb =
   peekMessageHeader bb >>= \case
        (Done (Message n)) -> peekSized bb n
        NeedMoreInput _ ->
            return $ NeedMoreInput (\ bs -> BB.copyByteString bb bs
                                            >> peekMessage bb)
{-# INLINE peekMessage #-}

-- | Decode a 'Message' from a 'ByteBuffer' and an action that can get
-- additional 'ByteString's to refill the buffer when necessary.
--
-- The only conditions under which this function will give 'Nothing',
-- is when the 'ByteBuffer' contains zero bytes, and refilling yields
-- 'Nothing'.  If there is some data available, but not enough to
-- decode the whole 'Message', a 'PeekException' will be thrown.
decodeMessage :: (MonadIO m, Store a)
            => ByteBuffer -> m (Maybe ByteString) -> m (Maybe (Message a))
decodeMessage bb getBs =
    decodeHeader bb getBs >>= \case
        Nothing -> return Nothing
        Just n -> decodeSized bb getBs n
{-# INLINE decodeMessage #-}

decodeHeader :: MonadIO m
              => ByteBuffer
              -> m (Maybe ByteString)
              -> m (Maybe SizeTag)
decodeHeader bb getBs =
    peekMessageHeader bb >>= \case
        (Done (Message n)) -> return (Just n)
        (NeedMoreInput _) -> getBs >>= \case
            Just bs -> BB.copyByteString bb bs >> decodeHeader bb getBs
            Nothing -> BB.availableBytes bb >>= \case
                0 -> return Nothing
                n -> liftIO $ tooManyBytes headerLength n "Data.Store.Message.SizeTag"
{-# INLINE decodeHeader #-}

decodeSized :: (MonadIO m, Store a)
            => ByteBuffer
            -> m (Maybe ByteString)
            -> Int
            -> m (Maybe (Message a))
decodeSized bb getBs n =
    peekSized bb n >>= \case
        Done message -> return (Just message)
        NeedMoreInput _ -> getBs >>= \case
            Just bs -> BB.copyByteString bb bs >> decodeSized bb getBs n
            Nothing -> BB.availableBytes bb >>= \ available ->
                liftIO $ tooManyBytes n available "Data.Store.Message.Message"
{-# INLINE decodeSized #-}

-- | Decode a value, given a 'Ptr' and the number of bytes that make
-- up the encoded message.
decodeFromPtr :: (MonadIO m, Store a) => Ptr Word8 -> Int -> m a
decodeFromPtr ptr n = liftIO $ decodeIOWithFromPtr peek ptr n
{-# INLINE decodeFromPtr #-}

-- | Conduit for encoding 'Message's to 'ByteString's.
conduitEncode :: (Monad m, Store a) => C.Conduit (Message a) m ByteString
conduitEncode = C.map encodeMessage
{-# INLINE conduitEncode #-}

-- | Conduit for decoding 'Message's from 'ByteString's.
conduitDecode :: (MonadIO m, MonadResource m, Store a)
              => Maybe Int
              -- ^ Initial length of the 'ByteBuffer' used for
              -- buffering the incoming 'ByteString's.  If 'Nothing',
              -- use the default value of 4MB.
              -> C.Conduit ByteString m (Message a)
conduitDecode bufSize =
    C.bracketP
      (BB.new bufSize)
      BB.free
      go
  where
    go buffer = do
        mmessage <- decodeMessage buffer C.await
        case mmessage of
            Nothing -> return ()
            Just message -> C.yield message >> go buffer
{-# INLINE conduitDecode #-}<|MERGE_RESOLUTION|>--- conflicted
+++ resolved
@@ -41,12 +41,8 @@
 import qualified Data.Conduit as C
 import qualified Data.Conduit.List as C
 import           Data.Store
-<<<<<<< HEAD
 import           Data.Store.Impl (Poke (..), tooManyBytes, getSize, decodeIOWithFromPtr)
-=======
-import           Data.Store.Impl (Peek (..), Poke (..), tooManyBytes, getSize)
 import qualified Data.Text as T
->>>>>>> 120bed1f
 import           Data.Word
 import           Foreign.Ptr
 import qualified Foreign.Storable as Storable
